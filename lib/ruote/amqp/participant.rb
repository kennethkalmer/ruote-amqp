--- conflicted
+++ resolved
@@ -178,16 +178,11 @@
     #
     def on_workitem
 
-<<<<<<< HEAD
       instantiate_exchange.publish(
-        message, :routing_key => routing_key, :persistent => persistent)
-=======
-      exchange.publish(
-        opt('message') || encode_workitem,
-        :routing_key => opt('routing_key'),
-        :persistent => opt('persistent'),
-        :correlation_id => (opt('correlation_id') || '' ))
->>>>>>> 362ca406
+        message,
+        :routing_key => routing_key,
+        :persistent => persistent,
+        :correlation_id => correlation_id)
 
       reply if forget
     end
@@ -231,6 +226,17 @@
     #
     def persistent; opt('persistent'); end
 
+    # Returns the correlation_id for the message publication. Returns ''
+    # by default.
+    #
+    # Available as a method so it can be overriden (the return value could
+    # depend on the @workitem or other factors).
+    #
+    def correlation_id
+
+      opt('correlation_id') || ''
+    end
+
     # Returns something true-ish if the participant should not reply to the
     # engine once the publish operation is done.
     #
