--- conflicted
+++ resolved
@@ -143,13 +143,8 @@
 
       raise 'no queue specified (outbound delivery)' unless target_queue
 
-<<<<<<< HEAD
-      q = MQ.queue( target_queue, :durable => true )
-      @forget = determine_forget( workitem )
-=======
       q = MQ.queue(target_queue, :durable => true)
       forget = determine_forget(workitem)
->>>>>>> 5092ec79
 
       opts = {
         :persistent => RuoteAMQP.use_persistent_messages?,
@@ -157,7 +152,7 @@
 
       if message = workitem.fields['message'] || workitem.params['message']
 
-        @forget = true # sending a message implies 'forget' => true
+        forget = true # sending a message implies 'forget' => true
 
         q.publish(message, opts)
 
@@ -166,11 +161,7 @@
         q.publish(encode_workitem(workitem), opts)
       end
 
-<<<<<<< HEAD
-      reply_to_engine( workitem ) if @forget
-=======
       reply_to_engine(workitem) if forget
->>>>>>> 5092ec79
     end
 
     # (Stops the underlying queue subscription)
@@ -226,7 +217,6 @@
     def encode_workitem(wi)
 
       wi.params['participant_options'] = @options
-      wi.params['forget'] = @forget
 
       Rufus::Json.encode(wi.to_h)
     end
